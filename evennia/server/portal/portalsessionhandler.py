--- conflicted
+++ resolved
@@ -390,11 +390,6 @@
                 # data throttle (anti DoS measure)
                 now = time()
                 dT = now - self.command_counter_reset
-<<<<<<< HEAD
-                print(" command rate:", _MAX_COMMAND_RATE / dT, dT, self.command_counter)
-=======
-                #print " command rate:", _MAX_COMMAND_RATE / dT, dT, self.command_counter
->>>>>>> 940eb020
                 self.command_counter = 0
                 self.command_counter_reset = now
                 self.command_overflow = dT < 1.0
