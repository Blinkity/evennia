--- conflicted
+++ resolved
@@ -46,13 +46,8 @@
             keyString = rsaKey.toString(type="OPENSSH")
             file(keyfile, 'w+b').write(keyString)
         except Exception as e:
-<<<<<<< HEAD
             print("rsaKey error: %(e)s\n WARNING: Evennia could not auto-generate SSL private key." % {'e': e})
             print("If this error persists, create game/%(keyfile)s yourself using third-party tools." % {'keyfile': keyfile})
-=======
-            print "rsaKey error: %(e)s\n WARNING: Evennia could not auto-generate SSL private key." % {'e': e}
-            print "If this error persists, create game/%(keyfile)s yourself using third-party tools." % {'keyfile': keyfile}
->>>>>>> f3498f48
             sys.exit(5)
 
         # try to create the certificate
